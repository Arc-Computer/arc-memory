--- conflicted
+++ resolved
@@ -28,60 +28,8 @@
 
 4. **Enhance PR reviews.**
    Arc's GitHub Actions integration surfaces decision trails and blast-radius hints directly in PR comments, giving reviewers instant context before they hit "Approve."
-
-<<<<<<< HEAD
-## Why It Matters
-
-As AI generates exponentially more code, the critical bottleneck shifts from *generation* to *understanding, provenance, and coordination*:
-
-* **Preserve the "why" behind changes.** When a senior engineer leaves, their rationale often vanishes. Arc ensures critical context is preserved and accessible.
-* **Enhance AI-generated code reviews.** Arc doesn't just comment on code—it provides rich contextual metadata that demonstrates why a change is safe (or isn't).
-* **Local-first, privacy-first.** All graph building runs locally; no proprietary code leaves your environment unless you explicitly share it.
-* **Built for high-stakes engineering.** Designed for fintech, blockchain, and payment-rail providers where understanding code changes is mission-critical.
-* **Agent-ready architecture.** The SDK provides a framework-agnostic interface for AI agents to access and reason over your codebase's history and structure.
-
-**Arc = memory + causal relationships + provenance—your knowledge foundation for the era of autonomous code.**
-
-## Arc Ecosystem
-
-<div align="center">
-  <img src="public/arc-vision.png" alt="Arc Memory Ecosystem Diagram" width="1200"/>
-</div>
-
-### How It Works
-
-- **Data Sources** (GitHub, Git, Linear, ADRs) feed into the **Arc CLI**, which builds a local-first Temporal Knowledge Graph capturing the why behind your code.
-
-- The **Knowledge Graph** includes causal relationships, semantic analysis, and temporal patterns, providing a rich foundation for understanding your codebase.
-
-- The **SDK** provides programmatic access to the knowledge graph, with framework agnostic adapters for LangChain, OpenAI, and other agent frameworks.
-
-- The **Export Functionality** creates optimized JSON payloads for GitHub Actions, enabling context-rich insights during code reviews.
-
-- Through the **GitHub Actions Integration**, you interact with decision trails directly in your pull request workflow.
-
-## Getting Started
-
-For a quick introduction to Arc Memory, check out our [Quickstart Guide](./docs/quickstart.md) that will get you up and running in under 30 minutes.
-
-### Prerequisites
-
-Before you begin, ensure you have:
-
-- Python 3.10 or higher
-- Git repository with commit history
-- GitHub account (for GitHub integration)
-- Linear account (optional, for Linear integration)
-- OpenAI API key (recommended for best results) or Ollama (alternative for local LLM processing)
-
-### Installation
-
-Arc requires Python 3.10 or higher and is compatible with Python 3.10, 3.11, and 3.12.
-
-#### Basic Installation
-=======
+   
 ## Quick Start
->>>>>>> a7cb104a
 
 ```bash
 # Install Arc Memory
@@ -91,79 +39,6 @@
 cd /path/to/your/repo
 arc build --github
 
-<<<<<<< HEAD
-# Install with OpenAI integration (recommended for best results)
-pip install arc-memory[openai]
-
-# Install with Ollama integration (alternative for local LLM processing)
-pip install arc-memory[llm]
-
-# Install with Neo4j support
-pip install arc-memory[neo4j]
-
-# Install with all optional dependencies
-pip install arc-memory[all]
-```
-
-#### Development Installation
-
-For development or contributing:
-
-```bash
-git clone https://github.com/Arc-Computer/arc-memory.git
-cd arc-memory
-pip install -e ".[dev]"
-```
-
-### Quick Start Workflow
-
-1. **Build your knowledge graph**
-
-   ```bash
-   # Build with GitHub data
-   arc build --github
-
-   # Build with Linear data
-   arc build --linear
-
-   # Build with both GitHub and Linear data
-   arc build --github --linear
-
-   # Build with LLM enhancement for deeper analysis (using OpenAI)
-   arc build --github --linear --llm-enhancement --llm-provider openai
-
-   # Or using Ollama
-   arc build --github --linear --llm-enhancement --llm-provider ollama
-   ```
-
-   This will analyze your repository and build a local knowledge graph. You'll see progress indicators and a summary of ingested entities when complete.
-
-2. **Understand the why behind your code**
-
-   ```bash
-   arc why file path/to/file.py 42
-   ```
-
-   This will show you the decision trail for line 42 in file.py, including related commits, PRs, and issues that explain why this code exists.
-
-3. **Export knowledge graph for GitHub Actions**
-
-   ```bash
-   arc export <commit-sha> export.json
-   ```
-
-   This will export a relevant slice of the knowledge graph for GitHub Actions to use, including causal relationships and reasoning paths.
-=======
-# Understand why a piece of code exists
-arc why file src/auth/login.py 42
-
-# Ask natural language questions about your codebase
-arc why query "Why was the authentication system refactored?"
-```
-
-For a complete setup guide, see our [Quickstart Documentation](./docs/quickstart.md).
->>>>>>> a7cb104a
-
 ## Core Features
 
 ### Knowledge Graph
@@ -171,23 +46,6 @@
 ```bash
 # Build with GitHub and Linear data
 arc build --github --linear
-
-<<<<<<< HEAD
-# Include LLM enhancement for deeper analysis (using OpenAI)
-arc build --github --linear --llm-enhancement --llm-provider openai
-
-# Or using Ollama
-arc build --github --linear --llm-enhancement --llm-provider ollama
-
-# Update incrementally
-arc build --incremental --github --linear
-
-# Specify a custom repository path
-arc build --repo /path/to/repo --github --linear
-=======
-# With OpenAI enhancement for deeper analysis
-arc build --github --linear --llm-enhancement --llm-provider openai
->>>>>>> a7cb104a
 ```
 
 ### Decision Trails
@@ -200,80 +58,14 @@
 arc why query "What decision led to using SQLite instead of PostgreSQL?"
 ```
 
-<<<<<<< HEAD
-[Learn more about decision trails →](./docs/cli/why.md)
-
-### Export for GitHub Actions (`arc export`)
-
-Export a relevant slice of the knowledge graph for GitHub Actions integration:
-=======
 ### GitHub Actions Integration
->>>>>>> a7cb104a
 
 ```bash
 # Export knowledge graph for GitHub Actions
 arc export <commit-sha> export.json --compress
 ```
 
-<<<<<<< HEAD
-[Learn more about export →](./docs/cli/export.md)
-
-### Example Scenario: Understanding a Code Change
-
-Let's walk through a complete example of using Arc to understand a code change:
-
-1. After making changes to your API service:
-   ```bash
-   git add api/routes.py
-   git commit -m "Add rate limiting to /users endpoint"
-   ```
-
-2. Build your knowledge graph to include this change:
-   ```bash
-   arc build --github --linear --llm-enhancement --llm-provider openai
-   ```
-
-3. Understand why this endpoint was implemented:
-   ```bash
-   arc why file api/routes.py 42
-   ```
-
-   This will show you the decision trail leading to this code, including related issues, PRs, and commits.
-
-   Or, ask a direct question in natural language:
-   ```bash
-   arc why query "Why was rate limiting added to the users endpoint?"
-   ```
-
-4. Export the knowledge graph for GitHub Actions:
-   ```bash
-   arc export HEAD export.json --compress
-   ```
-
-   This creates a JSON payload that GitHub Actions can use to provide context-rich insights during code review.
-
-### The Flywheel Effect
-
-As you use Arc in your daily workflow:
-
-1. Your knowledge graph becomes more valuable with each commit, PR, and issue
-2. Causal relationships become more comprehensive as the graph evolves
-3. Code reviews become more efficient with rich contextual information
-4. Decision trails become richer and more insightful
-5. Developer onboarding accelerates as knowledge is preserved and accessible
-
-This creates a reinforcing flywheel where each component makes the others more powerful, and your codebase becomes increasingly self-documenting.
-=======
-Add to your workflow:
-```yaml
-- name: Analyze PR with Arc Memory
-  uses: arc-computer/arc-memory-action@v1
-  with:
-    pr-number: ${{ github.event.pull_request.number }}
-```
-
 ## SDK for Developers
->>>>>>> a7cb104a
 
 ```python
 from arc_memory import Arc
@@ -297,21 +89,6 @@
 - [Examples](./docs/examples/README.md) - Real-world usage examples
 
 ## Why It Matters
-
-<<<<<<< HEAD
-### SDK Documentation
-- [SDK Overview](./docs/sdk/README.md) - Introduction to the Arc Memory SDK
-- [API Reference](./docs/sdk/api_reference.md) - Detailed API documentation
-- [Framework Adapters](./docs/sdk/adapters.md) - Integrating with agent frameworks
-
-### Usage Examples
-- [Building Graphs](./docs/examples/building-graphs.md) - Examples of building knowledge graphs
-- [Tracing History](./docs/examples/tracing-history.md) - Examples of tracing history
-- [Custom Plugins](./docs/examples/custom-plugins.md) - Creating custom data source plugins
-- [Agent Integration](./docs/examples/agent-integration.md) - Integrating with AI agents
-=======
-As AI generates exponentially more code, the critical bottleneck shifts from *generation* to *understanding, provenance, and coordination*. Arc Memory preserves the reasoning, trade-offs, and decisions that shaped your codebase, enabling:
->>>>>>> a7cb104a
 
 - **Faster onboarding** for new team members
 - **Reduced knowledge loss** when developers leave
